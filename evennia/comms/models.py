--- conflicted
+++ resolved
@@ -483,15 +483,10 @@
         self._cache = None
 
     def _recache(self):
-<<<<<<< HEAD
-        self._cache = {account : True for account in self.obj.db_account_subscriptions.all()}
-        self._cache.update({obj : True for obj in self.obj.db_object_subscriptions.all()})
-=======
-        self._cache = {player: True for player in self.obj.db_subscriptions.all()
-                       if hasattr(player, 'pk') and player.pk}
+        self._cache = {account: True for account in self.obj.db_account_subscriptions.all()
+                       if hasattr(account, 'pk') and account.pk}
         self._cache.update({obj: True for obj in self.obj.db_object_subscriptions.all()
                             if hasattr(obj, 'pk') and obj.pk})
->>>>>>> 63ccac82
 
     def has(self, entity):
         """
@@ -585,25 +580,17 @@
         subs = []
         recache_needed = False
         for obj in self.all():
-<<<<<<< HEAD
-            if hasattr(obj, 'account'):
-                if not obj.account:
-                    continue
-                obj = obj.account
-            if not obj.is_connected:
-=======
             from django.core.exceptions import ObjectDoesNotExist
             try:
-                if hasattr(obj, 'player'):
-                    if not obj.player:
+                if hasattr(obj, 'account'):
+                    if not obj.account:
                         continue
-                    obj = obj.player
+                    obj = obj.account
                 if not obj.is_connected:
                     continue
             except ObjectDoesNotExist:
                 # a subscribed object has already been deleted. Mark that we need a recache and ignore it
                 recache_needed = True
->>>>>>> 63ccac82
                 continue
             subs.append(obj)
         if recache_needed:
