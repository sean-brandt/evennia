--- conflicted
+++ resolved
@@ -69,12 +69,10 @@
                    "repeat": "Char.Repeat.Update",
                    "monitor": "Char.Monitor.Update"}
 
-<<<<<<< HEAD
+
 # MSDP/GMCP communication handler
-=======
->>>>>>> 78a6a2fc
-
-class TelnetOOB(object):  # Msdp object handler
+
+class TelnetOOB(object):
     """
     Implements the MSDP and GMCP protocols.
     """
