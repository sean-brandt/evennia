"""
This module implements the telnet protocol.

This depends on a generic session module that implements
the actual login procedure of the game, tracks
sessions etc.

"""

import re
from twisted.internet.task import LoopingCall
from twisted.conch.telnet import Telnet, StatefulTelnetProtocol
from twisted.conch.telnet import IAC, NOP, LINEMODE, GA, WILL, WONT, ECHO, NULL
from django.conf import settings
from evennia.server.session import Session
from evennia.server.portal import ttype, mssp, telnet_oob, naws, suppress_ga
from evennia.server.portal.mccp import Mccp, mccp_compress, MCCP
from evennia.server.portal.mxp import Mxp, mxp_parse
from evennia.utils import ansi
from evennia.utils.utils import to_str

_RE_N = re.compile(r"\|n$")
_RE_LEND = re.compile(r"\n$|\r$|\r\n$|\r\x00$|", re.MULTILINE)
_RE_LINEBREAK = re.compile(r"\n\r|\r\n|\n|\r", re.DOTALL + re.MULTILINE)
_RE_SCREENREADER_REGEX = re.compile(r"%s" % settings.SCREENREADER_REGEX_STRIP, re.DOTALL + re.MULTILINE)
_IDLE_COMMAND = settings.IDLE_COMMAND + "\n"


class TelnetProtocol(Telnet, StatefulTelnetProtocol, Session):
    """
    Each player connecting over telnet (ie using most traditional mud
    clients) gets a telnet protocol instance assigned to them.  All
    communication between game and player goes through here.
    """

    def __init__(self, *args, **kwargs):
        super(TelnetProtocol, self).__init__(*args, **kwargs)
        self.protocol_key = "telnet"

    def connectionMade(self):
        """
        This is called when the connection is first established.

        """
        # initialize the session
        self.line_buffer = ""
        client_address = self.transport.client
        client_address = client_address[0] if client_address else None
        # this number is counted down for every handshake that completes.
        # when it reaches 0 the portal/server syncs their data
        self.handshakes = 8  # suppress-go-ahead, naws, ttype, mccp, mssp, msdp, gmcp, mxp
<<<<<<< HEAD
        self.init_session(self.protocol_name, client_address, self.factory.sessionhandler)
=======
        self.init_session(self.protocol_key, client_address, self.factory.sessionhandler)
>>>>>>> 8d8adbbc
        # add this new connection to sessionhandler so
        # the Server becomes aware of it.
        self.sessionhandler.connect(self)

        # suppress go-ahead
        self.sga = suppress_ga.SuppressGA(self)
        # negotiate client size
        self.naws = naws.Naws(self)
        # negotiate ttype (client info)
        # Obs: mudlet ttype does not seem to work if we start mccp before ttype. /Griatch
        self.ttype = ttype.Ttype(self)
        # negotiate mccp (data compression) - turn this off for wireshark analysis
        self.mccp = Mccp(self)
        # negotiate mssp (crawler communication)
        self.mssp = mssp.Mssp(self)
        # oob communication (MSDP, GMCP) - two handshake calls!
        self.oob = telnet_oob.TelnetOOB(self)
        # mxp support
        self.mxp = Mxp(self)

        from evennia.utils.utils import delay
        # timeout the handshakes in case the client doesn't reply at all
        delay(2, callback=self.handshake_done, timeout=True)

        # TCP/IP keepalive watches for dead links
        self.transport.setTcpKeepAlive(1)
        # The TCP/IP keepalive is not enough for some networks;
        # we have to complement it with a NOP keep-alive.
        self.protocol_flags["NOPKEEPALIVE"] = True
        self.nop_keep_alive = None
        self.toggle_nop_keepalive()

    def _send_nop_keepalive(self):
        """Send NOP keepalive unless flag is set"""
        if self.protocol_flags.get("NOPKEEPALIVE"):
            self._write(IAC + NOP)

    def toggle_nop_keepalive(self):
        """
        Allow to toggle the NOP keepalive for those sad clients that
        can't even handle a NOP instruction. This is turned off by the
        protocol_flag NOPKEEPALIVE (settable e.g. by the default
        `@option` command).
        """
        if self.nop_keep_alive and self.nop_keep_alive.running:
            self.nop_keep_alive.stop()
        else:
            self.nop_keep_alive = LoopingCall(self._send_nop_keepalive)
            self.nop_keep_alive.start(30, now=False)

    def handshake_done(self, timeout=False):
        """
        This is called by all telnet extensions once they are finished.
        When all have reported, a sync with the server is performed.
        The system will force-call this sync after a small time to handle
        clients that don't reply to handshakes at all.
        """
        if timeout:
            if self.handshakes > 0:
                self.handshakes = 0
                self.sessionhandler.sync(self)
        else:
            self.handshakes -= 1
            if self.handshakes <= 0:
                # do the sync
                self.sessionhandler.sync(self)

    def at_login(self):
        """
        Called when this session gets authenticated by the server.
        """
        pass

    def enableRemote(self, option):
        """
        This sets up the remote-activated options we allow for this protocol.

        Args:
            option (char): The telnet option to enable.

        Returns:
            enable (bool): If this option should be enabled.

        """
        return (option == LINEMODE or
                option == ttype.TTYPE or
                option == naws.NAWS or
                option == MCCP or
                option == mssp.MSSP or
                option == suppress_ga.SUPPRESS_GA)

    def enableLocal(self, option):
        """
        Call to allow the activation of options for this protocol

        Args:
            option (char): The telnet option to enable locally.

        Returns:
            enable (bool): If this option should be enabled.

        """
        return (option == MCCP or
                option == ECHO or
                option == suppress_ga.SUPPRESS_GA)

    def disableLocal(self, option):
        """
        Disable a given option locally.

        Args:
            option (char): The telnet option to disable locally.

        """
        if option == ECHO:
            return True
        if option == MCCP:
            self.mccp.no_mccp(option)
            return True
        else:
            return super(TelnetProtocol, self).disableLocal(option)

    def connectionLost(self, reason):
        """
        this is executed when the connection is lost for whatever
        reason. it can also be called directly, from the disconnect
        method

        Args:
            reason (str): Motivation for losing connection.

        """
        self.sessionhandler.disconnect(self)
        self.transport.loseConnection()

    def applicationDataReceived(self, data):
        """
        Telnet method called when non-telnet-command data is coming in
        over the telnet connection. We pass it on to the game engine
        directly.

        Args:
            data (str): Incoming data.

        """
        if not data:
            data = [data]
        elif data.strip() == NULL:
            # this is an ancient type of keepalive used by some
            # legacy clients. There should never be a reason to send a
            # lone NULL character so this seems to be a safe thing to
            # support for backwards compatibility. It also stops the
            # NULL from continuously popping up as an unknown command.
            data = [_IDLE_COMMAND]
        else:
            data = _RE_LINEBREAK.split(data)
            if self.line_buffer and len(data) > 1:
                # buffer exists, it is terminated by the first line feed
                data[0] = self.line_buffer + data[0]
                self.line_buffer = ""
            # if the last data split is empty, it means all splits have
            # line breaks, if not, it is unterminated and must be
            # buffered.
            self.line_buffer += data.pop()
        # send all data chunks
        for dat in data:
            self.data_in(text=dat + "\n")

    def _write(self, data):
        """hook overloading the one used in plain telnet"""
        data = data.replace('\n', '\r\n').replace('\r\r\n', '\r\n')
        super(TelnetProtocol, self)._write(mccp_compress(self, data))

    def sendLine(self, line):
        """
        Hook overloading the one used by linereceiver.

        Args:
            line (str): Line to send.

        """
        # escape IAC in line mode, and correctly add \r\n (the TELNET end-of-line)
        line = line.replace(IAC, IAC + IAC)
        line = line.replace('\n', '\r\n')
        if not line.endswith("\r\n") and self.protocol_flags.get("FORCEDENDLINE", True):
            line += "\r\n"
        if not self.protocol_flags.get("NOGOAHEAD", True):
            line += IAC + GA
        return self.transport.write(mccp_compress(self, line))

    # Session hooks

    def disconnect(self, reason=""):
        """
        generic hook for the engine to call in order to
        disconnect this protocol.

        Args:
            reason (str, optional): Reason for disconnecting.

        """
        self.data_out(text=((reason,), {}))
        self.connectionLost(reason)

    def data_in(self, **kwargs):
        """
        Data User -> Evennia

        Kwargs:
            kwargs (any): Options from the protocol.

        """
        # from evennia.server.profiling.timetrace import timetrace  # DEBUG
        # text = timetrace(text, "telnet.data_in")  # DEBUG

        self.sessionhandler.data_in(self, **kwargs)

    def data_out(self, **kwargs):
        """
        Data Evennia -> User

        Kwargs:
            kwargs (any): Options to the protocol
        """
        self.sessionhandler.data_out(self, **kwargs)

    # send_* methods

    def send_text(self, *args, **kwargs):
        """
        Send text data. This is an in-band telnet operation.

        Args:
            text (str): The first argument is always the text string to send. No other arguments
                are considered.
        Kwargs:
            options (dict): Send-option flags
                   - mxp: Enforce MXP link support.
                   - ansi: Enforce no ANSI colors.
                   - xterm256: Enforce xterm256 colors, regardless of TTYPE.
                   - noxterm256: Enforce no xterm256 color support, regardless of TTYPE.
                   - nocolor: Strip all Color, regardless of ansi/xterm256 setting.
                   - raw: Pass string through without any ansi processing
                        (i.e. include Evennia ansi markers but do not
                        convert them into ansi tokens)
                   - echo: Turn on/off line echo on the client. Turn
                        off line echo for client, for example for password.
                        Note that it must be actively turned back on again!

        """
        text = args[0] if args else ""
        if text is None:
            return
        text = to_str(text, force_string=True)

        # handle arguments
        options = kwargs.get("options", {})
        flags = self.protocol_flags
        xterm256 = options.get("xterm256", flags.get('XTERM256', False) if flags.get("TTYPE", False) else True)
        useansi = options.get("ansi", flags.get('ANSI', False) if flags.get("TTYPE", False) else True)
        raw = options.get("raw", flags.get("RAW", False))
        nocolor = options.get("nocolor", flags.get("NOCOLOR") or not (xterm256 or useansi))
        echo = options.get("echo", None)
        mxp = options.get("mxp", flags.get("MXP", False))
        screenreader = options.get("screenreader", flags.get("SCREENREADER", False))

        if screenreader:
            # screenreader mode cleans up output
            text = ansi.parse_ansi(text, strip_ansi=True, xterm256=False, mxp=False)
            text = _RE_SCREENREADER_REGEX.sub("", text)

        if options.get("send_prompt"):
            # send a prompt instead.
            prompt = text
            if not raw:
                # processing
                prompt = ansi.parse_ansi(_RE_N.sub("", prompt) + ("||n" if prompt.endswith("|") else "|n"),
                                         strip_ansi=nocolor, xterm256=xterm256)
                if mxp:
                    prompt = mxp_parse(prompt)
            prompt = prompt.replace(IAC, IAC + IAC).replace('\n', '\r\n')
            prompt += IAC + GA
            self.transport.write(mccp_compress(self, prompt))
        else:
            if echo is not None:
                # turn on/off echo. Note that this is a bit turned around since we use
                # echo as if we are "turning off the client's echo" when telnet really
                # handles it the other way around.
                if echo:
                    # by telling the client that WE WON'T echo, the client knows
                    # that IT should echo. This is the expected behavior from
                    # our perspective.
                    self.transport.write(mccp_compress(self, IAC + WONT + ECHO))
                else:
                    # by telling the client that WE WILL echo, the client can
                    # safely turn OFF its OWN echo.
                    self.transport.write(mccp_compress(self, IAC + WILL + ECHO))
            if raw:
                # no processing
                self.sendLine(text)
                return
            else:
                # we need to make sure to kill the color at the end in order
                # to match the webclient output.
                linetosend = ansi.parse_ansi(_RE_N.sub("", text) + ("||n" if text.endswith("|") else "|n"),
                                             strip_ansi=nocolor, xterm256=xterm256, mxp=mxp)
                if mxp:
                    linetosend = mxp_parse(linetosend)
                self.sendLine(linetosend)

    def send_prompt(self, *args, **kwargs):
        """
        Send a prompt - a text without a line end. See send_text for argument options.

        """
        kwargs["options"].update({"send_prompt": True})
        self.send_text(*args, **kwargs)

    def send_default(self, cmdname, *args, **kwargs):
        """
        Send other oob data
        """
        if not cmdname == "options":
            self.oob.data_out(cmdname, *args, **kwargs)<|MERGE_RESOLUTION|>--- conflicted
+++ resolved
@@ -49,11 +49,7 @@
         # this number is counted down for every handshake that completes.
         # when it reaches 0 the portal/server syncs their data
         self.handshakes = 8  # suppress-go-ahead, naws, ttype, mccp, mssp, msdp, gmcp, mxp
-<<<<<<< HEAD
-        self.init_session(self.protocol_name, client_address, self.factory.sessionhandler)
-=======
         self.init_session(self.protocol_key, client_address, self.factory.sessionhandler)
->>>>>>> 8d8adbbc
         # add this new connection to sessionhandler so
         # the Server becomes aware of it.
         self.sessionhandler.connect(self)
