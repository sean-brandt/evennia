--- conflicted
+++ resolved
@@ -145,14 +145,9 @@
         caller = self.caller
         account = self.caller.account or caller
         switches = self.switches
-<<<<<<< HEAD
-        nicktypes = [switch for switch in switches if switch in (
-            "object", "account", "inputline")] or ["inputline"]
-=======
         nicktypes = [switch for switch in switches if switch in ("object", "account", "inputline")]
         specified_nicktype = bool(nicktypes)
         nicktypes = nicktypes if specified_nicktype else ["inputline"]
->>>>>>> 8d8adbbc
 
         nicklist = (utils.make_iter(caller.nicks.get(category="inputline", return_obj=True) or []) +
                     utils.make_iter(caller.nicks.get(category="object", return_obj=True) or []) +
@@ -203,8 +198,6 @@
                            nicktypestr, old_nickstring, old_replstring))
                 return
 
-<<<<<<< HEAD
-=======
         if not self.rhs and self.lhs:
             # check what a nick is set to
             strings = []
@@ -227,7 +220,6 @@
                 caller.msg("No nicks found matching '{}'".format(self.lhs))
             return
 
->>>>>>> 8d8adbbc
         if not self.args or not self.lhs:
             caller.msg("Usage: nick[/switches] nickname = [realname]")
             return
